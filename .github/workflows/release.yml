--- conflicted
+++ resolved
@@ -134,13 +134,8 @@
           - macos-aarch64
           - windows-x86_64-msvc
     steps:
-<<<<<<< HEAD
-      - uses: actions/checkout@v4
+      - uses: actions/checkout@v5
       - uses: actions/download-artifact@v5
-=======
-      - uses: actions/checkout@v5
-      - uses: actions/download-artifact@v4
->>>>>>> 4377366c
       - name: Upload binary
         if: startsWith(github.ref, 'refs/tags/')
         run: |
