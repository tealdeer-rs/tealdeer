use std::env;
use std::ffi::OsStr;
use std::fs;
use std::io::Read;
<<<<<<< HEAD
use std::iter;
=======
>>>>>>> 4e1876ac
use std::path::{Path, PathBuf};

use app_dirs::{get_app_root, AppDataType};
use flate2::read::GzDecoder;
use log::debug;
use reqwest::{blocking::Client, Proxy};
use std::time::{Duration, SystemTime};
use tar::Archive;
use walkdir::{DirEntry, WalkDir};

use crate::config::Config;
use crate::error::TealdeerError::{self, CacheError, UpdateError};
use crate::types::OsType;

#[derive(Debug)]
pub struct Cache {
    url: String,
    os: OsType,
}

pub struct PageLookupResult {
    page_path: PathBuf,
    patch_path: Option<PathBuf>,
}

impl PageLookupResult {
    fn with_page(page_path: PathBuf) -> Self {
        Self {
            page_path,
            patch_path: None,
        }
    }

    fn with_patch(mut self, patch_path: PathBuf) -> Self {
        self.patch_path = Some(patch_path);
        self
    }

    pub fn iter(&self) -> impl Iterator<Item = &Path> {
        iter::once(self.page_path.as_path()).chain(self.patch_path.as_deref().into_iter())
    }
}

impl Cache {
    pub fn new<S>(url: S, os: OsType) -> Self
    where
        S: Into<String>,
    {
        Self {
            url: url.into(),
            os,
        }
    }

    /// Return the path to the cache directory.
    fn get_cache_dir() -> Result<PathBuf, TealdeerError> {
        // Allow overriding the cache directory by setting the
        // $TEALDEER_CACHE_DIR env variable.
        if let Ok(value) = env::var("TEALDEER_CACHE_DIR") {
            let path = PathBuf::from(value);

            if path.exists() && path.is_dir() {
                return Ok(path);
            } else {
                return Err(CacheError(
                    "Path specified by $TEALDEER_CACHE_DIR \
                     does not exist or is not a directory."
                        .into(),
                ));
            }
        };

        // Otherwise, fall back to user cache directory.
        match get_app_root(AppDataType::UserCache, &crate::APP_INFO) {
            Ok(dirs) => Ok(dirs),
            Err(_) => Err(CacheError(
                "Could not determine user cache directory.".into(),
            )),
        }
    }

    /// Download the archive
    fn download(&self) -> Result<Vec<u8>, TealdeerError> {
        let mut builder = Client::builder();
        if let Ok(ref host) = env::var("HTTP_PROXY") {
            if let Ok(proxy) = Proxy::http(host) {
                builder = builder.proxy(proxy);
            }
        }
        if let Ok(ref host) = env::var("HTTPS_PROXY") {
            if let Ok(proxy) = Proxy::https(host) {
                builder = builder.proxy(proxy);
            }
        }
        let client = builder.build().unwrap_or_else(|_| Client::new());
        let mut resp = client.get(&self.url).send()?;
        let mut buf: Vec<u8> = vec![];
        let bytes_downloaded = resp.copy_to(&mut buf)?;
        debug!("{} bytes downloaded", bytes_downloaded);
        Ok(buf)
    }

    /// Decompress and open the archive
    fn decompress<R: Read>(reader: R) -> Archive<GzDecoder<R>> {
        Archive::new(GzDecoder::new(reader))
    }

    /// Update the pages cache.
    pub fn update(&self) -> Result<(), TealdeerError> {
        // First, download the compressed data
        let bytes: Vec<u8> = self.download()?;

        // Decompress the response body into an `Archive`
        let mut archive = Self::decompress(&bytes[..]);

        // Determine paths
        let cache_dir = Self::get_cache_dir()?;

        // Make sure that cache directory exists
        debug!("Ensure cache directory {:?} exists", &cache_dir);
        fs::create_dir_all(&cache_dir)
            .map_err(|e| UpdateError(format!("Could not create cache directory: {}", e)))?;

        // Clear cache directory
        // Note: This is not the best solution. Ideally we would download the
        // archive to a temporary directory and then swap the two directories.
        // But renaming a directory doesn't work across filesystems and Rust
        // does not yet offer a recursive directory copying function. So for
        // now, we'll use this approach.
        Self::clear()?;

        // Extract archive
        archive
            .unpack(&cache_dir)
            .map_err(|e| UpdateError(format!("Could not unpack compressed data: {}", e)))?;

        Ok(())
    }

    /// Return the duration since the cache directory was last modified.
    pub fn last_update() -> Option<Duration> {
        if let Ok(cache_dir) = Self::get_cache_dir() {
            if let Ok(metadata) = fs::metadata(cache_dir.join("tldr-master")) {
                if let Ok(mtime) = metadata.modified() {
                    let now = SystemTime::now();
                    return now.duration_since(mtime).ok();
                };
            };
        };
        None
    }

    /// Return the platform directory.
    #[allow(clippy::match_same_arms)]
    fn get_platform_dir(&self) -> Option<&'static str> {
        match self.os {
            OsType::Linux => Some("linux"),
            OsType::OsX => Some("osx"),
            OsType::SunOs => None, // TODO: Does Rust support SunOS?
            OsType::Windows => Some("windows"),
            OsType::Other => None,
        }
    }

    /// Check for pages for a given platform in one of the given languages.
    fn find_page_for_platform(
        name: &str,
        cache_dir: &Path,
        platform: &str,
        language_dirs: &[String],
    ) -> Option<PathBuf> {
        language_dirs
            .iter()
            .map(|lang_dir| cache_dir.join(lang_dir).join(platform).join(name))
            .find(|path| path.exists() && path.is_file())
    }

    /// Search for a page and return the path to it.
<<<<<<< HEAD
    pub fn find_pages(&self, name: &str, config: &Config) -> Option<PageLookupResult> {
        // Get platform dir
        let platforms_dir = match Self::get_cache_dir() {
            Ok(cache_dir) => cache_dir.join("tldr-master").join("pages"),
=======
    pub fn find_page(&self, name: &str, languages: &[String]) -> Option<PathBuf> {
        let page_filename = format!("{}.md", name);

        // Get cache dir
        let cache_dir = match Self::get_cache_dir() {
            Ok(cache_dir) => cache_dir.join("tldr-master"),
>>>>>>> 4e1876ac
            Err(e) => {
                log::error!("Could not get cache directory: {}", e);
                return None;
            }
        };

<<<<<<< HEAD
        // Get custom pages directory
        let custom_pages_directory = &config.directories.custom_pages_dir;

        // Look up custom page (<name>.page). If it exists, return it directly,
        let custom_page = platforms_dir
            .join(&custom_pages_directory)
            .join(&format!("{}.page", name));
        if custom_page.exists() && custom_page.is_file() {
            return Some(PageLookupResult::with_page(custom_page));
        }

        // Look up custom patch (<name>.patch). If it exists, store it in a variable.
        let custom_patch = platforms_dir
            .join(&custom_pages_directory)
            .join(&format!("{}.patch", name));
        let custom_patch = if custom_patch.exists() && custom_patch.is_file() {
            Some(custom_patch)
        } else {
            None
        };

        let page_filename = format!("{}.md", name);

        // Look up platform-specific page. If it exists, return page plus the patch above (if set).
        if let Some(platform_directory) = self.get_platform_dir() {
            let page = platforms_dir.join(&platform_directory).join(&page_filename);
            if page.exists() && page.is_file() {
                match custom_patch {
                    Some(patch) => {
                        return Some(PageLookupResult::with_page(page).with_patch(patch))
                    }
                    None => return Some(PageLookupResult::with_page(page)),
                }
            }
        }

        // Look up page from the "common" directory. If it exists, return page plus the patch above (if set).
        let page = platforms_dir.join("common").join(&page_filename);
        if page.exists() && page.is_file() {
            match custom_patch {
                Some(patch) => return Some(PageLookupResult::with_page(page).with_patch(patch)),
                None => return Some(PageLookupResult::with_page(page)),
            }
        }

        // None of the above were resolved, return an empty vec.
        None
=======
        let lang_dirs: Vec<String> = languages
            .iter()
            .map(|lang| {
                if lang == "en" {
                    String::from("pages")
                } else {
                    format!("pages.{}", lang)
                }
            })
            .collect();

        // Try to find a platform specific path first.
        if let Some(pf) = self.get_platform_dir() {
            let pf_path = Self::find_page_for_platform(&page_filename, &cache_dir, pf, &lang_dirs);
            if pf_path.is_some() {
                return pf_path;
            }
        }

        // Did not find platform specific results, fall back to "common"
        Self::find_page_for_platform(&page_filename, &cache_dir, "common", &lang_dirs)
>>>>>>> 4e1876ac
    }

    /// Return the available pages.
    pub fn list_pages(&self) -> Result<Vec<String>, TealdeerError> {
        // Determine platforms directory and platform
        let cache_dir = Self::get_cache_dir()?;
        let platforms_dir = cache_dir.join("tldr-master").join("pages");
        let platform_dir = self.get_platform_dir();

        // Closure that allows the WalkDir instance to traverse platform
        // specific and common page directories, but not others.
        let should_walk = |entry: &DirEntry| -> bool {
            let file_type = entry.file_type();
            let file_name = match entry.file_name().to_str() {
                Some(name) => name,
                None => return false,
            };
            if file_type.is_dir() {
                if file_name == "common" {
                    return true;
                }
                if let Some(platform) = platform_dir {
                    return file_name == platform;
                }
            } else if file_type.is_file() {
                return true;
            }
            false
        };

        // Recursively walk through common and (if applicable) platform specific directory
        let mut pages = WalkDir::new(platforms_dir)
            .min_depth(1) // Skip root directory
            .into_iter()
            .filter_entry(|e| should_walk(e)) // Filter out pages for other architectures
            .filter_map(Result::ok) // Convert results to options, filter out errors
            .filter_map(|e| {
                let path = e.path();
                let extension = &path.extension().and_then(OsStr::to_str).unwrap_or("");
                if e.file_type().is_file() && extension == &"md" {
                    path.file_stem()
                        .and_then(|stem| stem.to_str().map(|s| s.into()))
                } else {
                    None
                }
            })
            .collect::<Vec<String>>();
        pages.sort();
        pages.dedup();
        Ok(pages)
    }

    /// Delete the cache directory.
    pub fn clear() -> Result<(), TealdeerError> {
        let path = Self::get_cache_dir()?;
        if path.exists() && path.is_dir() {
            fs::remove_dir_all(&path).map_err(|_| {
                CacheError(format!(
                    "Could not remove cache directory ({}).",
                    path.display()
                ))
            })?;
        } else if path.exists() {
            return Err(CacheError(format!(
                "Cache path ({}) is not a directory.",
                path.display()
            )));
        } else {
            return Err(CacheError(format!(
                "Cache path ({}) does not exist.",
                path.display()
            )));
        };
        Ok(())
    }
}<|MERGE_RESOLUTION|>--- conflicted
+++ resolved
@@ -2,10 +2,7 @@
 use std::ffi::OsStr;
 use std::fs;
 use std::io::Read;
-<<<<<<< HEAD
 use std::iter;
-=======
->>>>>>> 4e1876ac
 use std::path::{Path, PathBuf};
 
 use app_dirs::{get_app_root, AppDataType};
@@ -184,74 +181,18 @@
     }
 
     /// Search for a page and return the path to it.
-<<<<<<< HEAD
-    pub fn find_pages(&self, name: &str, config: &Config) -> Option<PageLookupResult> {
-        // Get platform dir
-        let platforms_dir = match Self::get_cache_dir() {
-            Ok(cache_dir) => cache_dir.join("tldr-master").join("pages"),
-=======
     pub fn find_page(&self, name: &str, languages: &[String]) -> Option<PathBuf> {
         let page_filename = format!("{}.md", name);
 
         // Get cache dir
         let cache_dir = match Self::get_cache_dir() {
             Ok(cache_dir) => cache_dir.join("tldr-master"),
->>>>>>> 4e1876ac
             Err(e) => {
                 log::error!("Could not get cache directory: {}", e);
                 return None;
             }
         };
 
-<<<<<<< HEAD
-        // Get custom pages directory
-        let custom_pages_directory = &config.directories.custom_pages_dir;
-
-        // Look up custom page (<name>.page). If it exists, return it directly,
-        let custom_page = platforms_dir
-            .join(&custom_pages_directory)
-            .join(&format!("{}.page", name));
-        if custom_page.exists() && custom_page.is_file() {
-            return Some(PageLookupResult::with_page(custom_page));
-        }
-
-        // Look up custom patch (<name>.patch). If it exists, store it in a variable.
-        let custom_patch = platforms_dir
-            .join(&custom_pages_directory)
-            .join(&format!("{}.patch", name));
-        let custom_patch = if custom_patch.exists() && custom_patch.is_file() {
-            Some(custom_patch)
-        } else {
-            None
-        };
-
-        let page_filename = format!("{}.md", name);
-
-        // Look up platform-specific page. If it exists, return page plus the patch above (if set).
-        if let Some(platform_directory) = self.get_platform_dir() {
-            let page = platforms_dir.join(&platform_directory).join(&page_filename);
-            if page.exists() && page.is_file() {
-                match custom_patch {
-                    Some(patch) => {
-                        return Some(PageLookupResult::with_page(page).with_patch(patch))
-                    }
-                    None => return Some(PageLookupResult::with_page(page)),
-                }
-            }
-        }
-
-        // Look up page from the "common" directory. If it exists, return page plus the patch above (if set).
-        let page = platforms_dir.join("common").join(&page_filename);
-        if page.exists() && page.is_file() {
-            match custom_patch {
-                Some(patch) => return Some(PageLookupResult::with_page(page).with_patch(patch)),
-                None => return Some(PageLookupResult::with_page(page)),
-            }
-        }
-
-        // None of the above were resolved, return an empty vec.
-        None
-=======
         let lang_dirs: Vec<String> = languages
             .iter()
             .map(|lang| {
@@ -273,7 +214,6 @@
 
         // Did not find platform specific results, fall back to "common"
         Self::find_page_for_platform(&page_filename, &cache_dir, "common", &lang_dirs)
->>>>>>> 4e1876ac
     }
 
     /// Return the available pages.
