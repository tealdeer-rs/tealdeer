--- conflicted
+++ resolved
@@ -52,48 +52,7 @@
     author: NAME,
 };
 const VERSION: &str = env!("CARGO_PKG_VERSION");
-<<<<<<< HEAD
-const USAGE: &str = "
-Usage:
-
-    tldr [options] <command>...
-    tldr [options]
-
-Options:
-
-    -h --help               Show this screen
-    -v --version            Show version information
-    -l --list               List all commands in the cache
-    -f --render <file>      Render a specific markdown file
-    -o --os <type>          Override the operating system [linux, osx, sunos, windows]
-    -u --update             Update the local cache
-    -c --clear-cache        Clear the local cache
-    -p --pager              Use a pager to page output
-    -m --markdown           Display the raw markdown instead of rendering it
-    -q --quiet              Suppress informational messages
-    --config-path           Show config file path
-    --seed-config           Create a basic config
-    --color <when>          Control when to use color [always, auto, never] [default: auto]
-    --patch                 Create a .patch file that appends to a certain page.
-    --overwrite             Create a .page file that overwrites a certain page. Can be used to create new pages. 
-
-Examples:
-
-    $ tldr tar
-    $ tldr --list
-
-To control the cache:
-
-    $ tldr --update
-    $ tldr --clear-cache
-
-To render a local file (for testing):
-
-    $ tldr --render /path/to/file.md
-";
-=======
 const USAGE: &str = include_str!("usage.docopt");
->>>>>>> c632407a
 const ARCHIVE_URL: &str = "https://github.com/tldr-pages/tldr/archive/master.tar.gz";
 #[cfg(not(target_os = "windows"))]
 const PAGER_COMMAND: &str = "less -R";
