--- conflicted
+++ resolved
@@ -29,20 +29,11 @@
     env,
     fs::create_dir_all,
     io::{self, IsTerminal},
-<<<<<<< HEAD
-    process::ExitCode,
+    path::Path,
+    process::{Command, ExitCode},
 };
 
-use anyhow::{Context as _, Result};
-=======
-    path::Path,
-    process,
-    process::Command,
-};
-
-use anyhow::anyhow;
-use anyhow::Context;
->>>>>>> 55f401df
+use anyhow::{anyhow, Context, Result};
 use app_dirs::AppInfo;
 use clap::Parser;
 
@@ -140,18 +131,10 @@
 }
 
 /// Update the cache
-<<<<<<< HEAD
-fn update_cache(cache: &Cache, quietly: bool) -> Result<()> {
+fn update_cache(cache: &Cache, archive_source: &str, quietly: bool) -> Result<()> {
     cache
-        .update(ARCHIVE_URL)
+        .update(archive_source)
         .context("Could not update cache")?;
-=======
-fn update_cache(cache: &Cache, archive_source: &str, quietly: bool, enable_styles: bool) {
-    cache.update(archive_source).unwrap_or_else(|e| {
-        print_error(enable_styles, &e.context("Could not update cache"));
-        process::exit(1);
-    });
->>>>>>> 55f401df
     if !quietly {
         eprintln!("Successfully updated cache.");
     }
@@ -245,10 +228,7 @@
     )
 }
 
-<<<<<<< HEAD
-fn main() -> ExitCode {
-=======
-fn spawn_editor(custom_pages_dir: &Path, file_name: &str) -> anyhow::Result<()> {
+fn spawn_editor(custom_pages_dir: &Path, file_name: &str) -> Result<()> {
     create_dir_all(custom_pages_dir).context("Failed to create custom pages directory")?;
 
     let custom_page_path = custom_pages_dir.join(file_name);
@@ -269,8 +249,7 @@
     Ok(())
 }
 
-fn main() {
->>>>>>> 55f401df
+fn main() -> ExitCode {
     // Initialize logger
     init_log();
 
@@ -322,12 +301,9 @@
 
         custom_pages_dir
             .context("To edit custom pages/patches, please specify a custom pages directory.")
-            .and_then(|custom_pages_dir| spawn_editor(custom_pages_dir, &file_name))
-            .unwrap_or_else(|err| {
-                print_error(enable_styles, &err);
-                process::exit(1);
-            });
-        return;
+            .and_then(|custom_pages_dir| spawn_editor(custom_pages_dir, &file_name))?;
+
+        return Ok(ExitCode::SUCCESS);
     }
 
     // Show various paths
@@ -362,24 +338,9 @@
         clear_cache(&cache, args.quiet)?;
     }
 
-<<<<<<< HEAD
     if should_update_cache(&cache, &args, &config) {
-        update_cache(&cache, args.quiet)?;
+        update_cache(&cache, &config.updates.archive_source, args.quiet)?;
     } else if (args.list || !args.command.is_empty())
-=======
-    // Cache update, pass through
-    let cache_updated = if should_update_cache(&cache, &args, &config) {
-        let archive_source = config.updates.archive_source.as_str();
-        update_cache(&cache, archive_source, args.quiet, enable_styles);
-        true
-    } else {
-        false
-    };
-
-    // Check cache presence and freshness
-    if !cache_updated
-        && (args.list || !command.is_empty())
->>>>>>> 55f401df
         && check_cache(&cache, &args, enable_styles) == CheckCacheResult::CacheMissing
     {
         // Cache is needed, but missing
@@ -412,21 +373,8 @@
                 .custom_pages_dir
                 .as_ref()
                 .map(PathWithSource::path),
-<<<<<<< HEAD
-            platforms,
+            &platforms,
         ) else {
-=======
-            &platforms,
-        ) {
-            if let Err(ref e) =
-                print_page(&lookup_result, args.raw, enable_styles, args.pager, &config)
-            {
-                print_error(enable_styles, e);
-                process::exit(1);
-            }
-            process::exit(0);
-        } else {
->>>>>>> 55f401df
             if !args.quiet {
                 print_warning(
                     enable_styles,
