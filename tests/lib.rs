//! Integration tests.

use std::{
    fs::{self, create_dir_all, File},
    io::{self, Write},
    path::{Path, PathBuf},
    process::Command,
    time::{Duration, SystemTime},
};

use assert_cmd::prelude::*;
use predicates::{
    boolean::PredicateBooleanExt,
    prelude::predicate::str::{contains, diff, is_empty, is_match},
};
use tempfile::{Builder as TempfileBuilder, TempDir};

pub static TLDR_PAGES_DIR: &str = "tldr-pages";

struct TestEnv {
    pub cache_dir: TempDir,
    pub custom_pages_dir: TempDir,
    pub config_dir: TempDir,
    pub default_features: bool,
    pub features: Vec<String>,
}

impl TestEnv {
    fn new() -> Self {
        let this = TestEnv {
            cache_dir: TempfileBuilder::new()
                .prefix(".tldr.test.cache")
                .tempdir()
                .unwrap(),
            config_dir: TempfileBuilder::new()
                .prefix(".tldr.test.conf")
                .tempdir()
                .unwrap(),
            custom_pages_dir: TempfileBuilder::new()
                .prefix(".tldr.test.custom-pages")
                .tempdir()
                .unwrap(),
            default_features: true,
            features: vec![],
        };

        this.append_to_config(format!(
            "directories.cache_dir = '{}'\n",
            this.cache_dir.path().to_str().unwrap(),
        ));

        this
    }

    fn append_to_config(&self, content: impl AsRef<str>) {
        File::options()
            .create(true)
            .append(true)
            .open(self.config_dir.path().join("config.toml"))
            .expect("Failed to open config file")
            .write_all(content.as_ref().as_bytes())
            .expect("Failed to append to config file.");
    }

    fn remove_initial_config(self) -> Self {
        let _ = fs::remove_file(self.config_dir.path().join("config.toml"));
        self
    }

    /// Add entry for that environment to the "common" pages.
    fn add_entry(&self, name: &str, contents: &str) {
        self.add_os_entry("common", name, contents);
    }

    /// Add entry for that environment to an OS-specific subfolder.
    fn add_os_entry(&self, os: &str, name: &str, contents: &str) {
        let dir = self
            .cache_dir
            .path()
            .join(TLDR_PAGES_DIR)
            .join("pages")
            .join(os);
        create_dir_all(&dir).unwrap();

        fs::write(dir.join(format!("{name}.md")), contents.as_bytes()).unwrap();
    }

    /// Add custom patch entry to the custom_pages_dir
    fn add_page_entry(&self, name: &str, contents: &str) {
        let dir = self.custom_pages_dir.path();
        create_dir_all(dir).unwrap();
        fs::write(dir.join(format!("{name}.page.md")), contents.as_bytes()).unwrap();
    }

    /// Add custom patch entry to the custom_pages_dir
    fn add_patch_entry(&self, name: &str, contents: &str) {
        let dir = self.custom_pages_dir.path();
        create_dir_all(dir).unwrap();
        fs::write(dir.join(format!("{name}.patch.md")), contents.as_bytes()).unwrap();
    }

    /// Disable default features.
    fn no_default_features(mut self) -> Self {
        self.default_features = false;
        self
    }

    /// Add the specified feature.
    fn with_feature<S: Into<String>>(mut self, feature: S) -> Self {
        self.features.push(feature.into());
        self
    }

    /// Return a new `Command` with env vars set.
    fn command(&self) -> Command {
        let mut build = escargot::CargoBuild::new()
            .bin("tldr")
            .arg("--color=never")
            .current_release()
            .current_target();
        if !self.default_features {
            build = build.no_default_features();
        }
        if !self.features.is_empty() {
            build = build.features(self.features.join(" "))
        }
        let run = build.run().expect("Failed to build tealdeer for testing");
        let mut cmd = run.command();
        cmd.env(
            "TEALDEER_CONFIG_DIR",
            self.config_dir.path().to_str().unwrap(),
        );
        cmd
    }

    fn install_default_cache(self) -> Self {
        copy_recursively(
            &PathBuf::from_iter([env!("CARGO_MANIFEST_DIR"), "tests", "cache"]),
            &self.cache_dir.path().join(TLDR_PAGES_DIR),
        )
        .expect("Failed to copy the cache to the test environment");

        self
    }

    fn install_default_custom_pages(self) -> Self {
        copy_recursively(
            &PathBuf::from_iter([env!("CARGO_MANIFEST_DIR"), "tests", "custom-pages"]),
            self.custom_pages_dir.path(),
        )
        .expect("Failed to copy the custom pages to the test environment");

        self.write_custom_pages_config()
    }

    fn write_custom_pages_config(self) -> Self {
        self.append_to_config(format!(
            "directories.custom_pages_dir = '{}'\n",
            self.custom_pages_dir.path().to_str().unwrap()
        ));

        self
    }
}

fn copy_recursively(source: &Path, destination: &Path) -> io::Result<()> {
    if source.is_dir() {
        fs::create_dir_all(destination)?;
        for entry in fs::read_dir(source)? {
            let entry = entry?;
            copy_recursively(&entry.path(), &destination.join(entry.file_name()))?;
        }
    } else {
        fs::copy(source, destination)?;
    }

    Ok(())
}

#[test]
#[should_panic]
fn test_cannot_build_without_tls_feature() {
    let _ = TestEnv::new().no_default_features().command();
}

#[test]
fn test_missing_cache() {
    TestEnv::new()
        .command()
        .args(["sl"])
        .assert()
        .failure()
        .stderr(contains("Page cache not found. Please run `tldr --update`"));
}

#[cfg_attr(feature = "ignore-online-tests", ignore = "online test")]
#[test]
fn test_update_cache_default_features() {
    let testenv = TestEnv::new();

    testenv
        .command()
        .args(["sl"])
        .assert()
        .failure()
        .stderr(contains("Page cache not found. Please run `tldr --update`"));

    testenv
        .command()
        .args(["--update"])
        .assert()
        .success()
        .stderr(contains("Successfully updated cache."));

    testenv.command().args(["sl"]).assert().success();
}

#[cfg_attr(feature = "ignore-online-tests", ignore = "online test")]
#[test]
fn test_update_cache_rustls_webpki() {
    let testenv = TestEnv::new()
        .no_default_features()
        .with_feature("webpki-roots");

    testenv
        .command()
        .args(["sl"])
        .assert()
        .failure()
        .stderr(contains("Page cache not found. Please run `tldr --update`"));

    testenv
        .command()
        .args(["--update"])
        .assert()
        .success()
        .stderr(contains("Successfully updated cache."));

    testenv.command().args(["sl"]).assert().success();
}

#[cfg_attr(feature = "ignore-online-tests", ignore = "online test")]
#[test]
fn test_quiet_cache() {
    let testenv = TestEnv::new();
    testenv
        .command()
        .args(["--update", "--quiet"])
        .assert()
        .success()
        .stdout(is_empty());

    testenv
        .command()
        .args(["--clear-cache", "--quiet"])
        .assert()
        .success()
        .stdout(is_empty());
}

#[test]
fn test_quiet_failures() {
    let testenv = TestEnv::new().install_default_cache();

    testenv
        .command()
        .args(["fakeprogram", "-q"])
        .assert()
        .failure()
        .stdout(is_empty());
}

#[test]
fn test_quiet_old_cache() {
    let testenv = TestEnv::new().install_default_cache();

    filetime::set_file_mtime(
        testenv.cache_dir.path().join(TLDR_PAGES_DIR),
        filetime::FileTime::from_unix_time(1, 0),
    )
    .unwrap();

    testenv
        .command()
        .args(["which"])
        .assert()
        .success()
        .stderr(contains("The cache hasn't been updated for "));

    testenv
        .command()
        .args(["which", "--quiet"])
        .assert()
        .success()
        .stderr(contains("The cache hasn't been updated for ").not());
}

#[cfg_attr(feature = "ignore-online-tests", ignore = "online test")]
#[test]
fn test_create_cache_directory_path() {
    let testenv = TestEnv::new().remove_initial_config();
    let cache_dir = testenv.cache_dir.path();
    let internal_cache_dir = cache_dir.join("internal");
    testenv.append_to_config(format!(
        "directories.cache_dir = '{}'\n",
        internal_cache_dir.to_str().unwrap()
    ));

    let mut command = testenv.command();

    assert!(!internal_cache_dir.exists());

    command
        .arg("--update")
        .assert()
        .success()
        .stderr(contains(format!(
            "Successfully created cache directory path `{}`.",
            internal_cache_dir.to_str().unwrap()
        )))
        .stderr(contains("Successfully updated cache."));

    assert!(internal_cache_dir.is_dir());
}

#[cfg_attr(feature = "ignore-online-tests", ignore = "online test")]
#[test]
fn test_cache_location_not_a_directory() {
    let testenv = TestEnv::new().remove_initial_config();
    let cache_dir = testenv.cache_dir.path();
    let internal_file = cache_dir.join("internal");
    File::create(&internal_file).unwrap();

    testenv.append_to_config(format!(
        "directories.cache_dir = '{}'\n",
        internal_file.to_str().unwrap()
    ));

    testenv
        .command()
        .arg("--update")
        .assert()
        .failure()
        .stderr(contains(format!(
            "Cache directory path `{}` is not a directory",
            internal_file.display(),
        )));
}

#[test]
fn test_cache_location_source() {
    let testenv = TestEnv::new().remove_initial_config();
    let default_cache_dir = testenv.cache_dir.path();
    let tmp_cache_dir = TempfileBuilder::new()
        .prefix(".tldr.test.cache_dir")
        .tempdir()
        .unwrap();

    // Source: Default (OS convention)
    let mut command = testenv.command();
    command
        .arg("--show-paths")
        .assert()
        .success()
        .stdout(is_match("\nCache dir:        [^(]* \\(OS convention\\)\n").unwrap());

    // Source: Config variable
    let mut command = testenv.command();
    testenv.append_to_config(format!(
        "directories.cache_dir = '{}'\n",
        tmp_cache_dir.path().to_str().unwrap(),
    ));
    command
        .arg("--show-paths")
        .assert()
        .success()
        .stdout(is_match("\nCache dir:        [^(]* \\(config file\\)\n").unwrap());

    // Source: Env var
    let mut command = testenv.command();
    command.env("TEALDEER_CACHE_DIR", default_cache_dir.to_str().unwrap());
    command
        .arg("--show-paths")
        .assert()
        .success()
        .stdout(is_match("\nCache dir:        [^(]* \\(env variable\\)\n").unwrap());
}

#[test]
fn test_setup_seed_config() {
    let testenv = TestEnv::new();

    testenv
        .command()
        .args(["--seed-config"])
        .assert()
        .failure()
        .stderr(contains("A configuration file already exists"));

    let testenv = testenv.remove_initial_config();

    testenv
        .command()
        .args(["--seed-config"])
        .assert()
        .success()
        .stderr(contains("Successfully created seed config file here"));

    assert!(testenv.config_dir.path().join("config.toml").is_file());
}

#[test]
fn test_show_paths() {
    let testenv = TestEnv::new();

    // Show general commands
    testenv
        .command()
        .args(["--show-paths"])
        .assert()
        .success()
        .stdout(contains(format!(
            "Config dir:       {}",
            testenv.config_dir.path().to_str().unwrap(),
        )))
        .stdout(contains(format!(
            "Config path:      {}",
            testenv
                .config_dir
                .path()
                .join("config.toml")
                .to_str()
                .unwrap(),
        )))
        .stdout(contains(format!(
            "Cache dir:        {}",
            testenv.cache_dir.path().to_str().unwrap(),
        )))
        .stdout(contains(format!(
            "Pages dir:        {}",
            testenv
                .cache_dir
                .path()
                .join(TLDR_PAGES_DIR)
                .to_str()
                .unwrap(),
        )));

    let testenv = testenv.write_custom_pages_config();

    // Now ensure that this path is contained in the output
    testenv
        .command()
        .args(["--show-paths"])
        .assert()
        .success()
        .stdout(contains(format!(
            "Custom pages dir: {}",
            testenv.custom_pages_dir.path().to_str().unwrap(),
        )));
}

#[test]
fn test_os_specific_page() {
    let testenv = TestEnv::new();

    testenv.add_os_entry("sunos", "truss", "contents");

    testenv
        .command()
        .args(["--platform", "sunos", "truss"])
        .assert()
        .success();
}

#[test]
fn test_markdown_rendering() {
    let testenv = TestEnv::new().install_default_cache();

    let expected = include_str!("cache/pages/common/which.md");
    testenv
        .command()
        .args(["--raw", "which"])
        .assert()
        .success()
        .stdout(diff(expected));
}

fn _test_correct_rendering(page: &str, expected: &'static str, additional_args: &[&str]) {
    let testenv = TestEnv::new().install_default_cache();

    testenv
        .command()
        .args(additional_args)
        .arg(page)
        .assert()
        .success()
        .stdout(diff(expected));
}

/// An end-to-end integration test for direct file rendering (v1 syntax).
#[test]
fn test_correct_rendering_v1() {
    _test_correct_rendering(
        "inkscape-v1",
        include_str!("rendered/inkscape-default.expected"),
        &["--color", "always"],
    );
}

/// An end-to-end integration test for direct file rendering (v2 syntax).
#[test]
fn test_correct_rendering_v2() {
    _test_correct_rendering(
        "inkscape-v2",
        include_str!("rendered/inkscape-default.expected"),
        &["--color", "always"],
    );
}

#[test]
/// An end-to-end integration test for direct file rendering with the `--color auto` option. This
/// will not use styling since output is not stdout.
fn test_rendering_color_auto() {
    _test_correct_rendering(
        "inkscape-v2",
        include_str!("rendered/inkscape-default-no-color.expected"),
        &["--color", "auto"],
    );
}

#[test]
/// An end-to-end integration test for direct file rendering with the `--color never` option.
fn test_rendering_color_never() {
    _test_correct_rendering(
        "inkscape-v2",
        include_str!("rendered/inkscape-default-no-color.expected"),
        &["--color", "never"],
    );
}

#[test]
fn test_rendering_i18n() {
    _test_correct_rendering(
        "apt",
        include_str!("rendered/apt.ja.expected"),
        &["--color", "always", "--language", "ja"],
    );
}

/// An end-to-end integration test for rendering with custom syntax config.
#[test]
fn test_correct_rendering_with_config() {
    let testenv = TestEnv::new().install_default_cache();

    testenv.append_to_config(include_str!("style-config.toml"));

    let expected = include_str!("rendered/inkscape-with-config.expected");

    testenv
        .command()
        .args(["--color", "always", "inkscape-v2"])
        .assert()
        .success()
        .stdout(diff(expected));
}

#[test]
fn test_spaces_find_command() {
    let testenv = TestEnv::new().install_default_cache();

    testenv
        .command()
        .args(["git", "checkout"])
        .assert()
        .success();
}

#[test]
fn test_pager_flag_enable() {
    let testenv = TestEnv::new().install_default_cache();

    testenv
        .command()
        .args(["--pager", "which"])
        .assert()
        .success();
}

#[test]
fn test_multiple_platform_command_search() {
    let testenv = TestEnv::new();
    testenv.add_os_entry("linux", "linux-only", "this command only exists for linux");
    testenv.add_os_entry(
        "linux",
        "windows-and-linux",
        "# windows-and-linux \n\n > linux version",
    );
    testenv.add_os_entry(
        "windows",
        "windows-and-linux",
        "# windows-and-linux \n\n > windows version",
    );

    testenv
        .command()
        .args(["--platform", "windows", "--platform", "linux", "linux-only"])
        .assert()
        .success();

    // test order of platforms supplied if preserved
    testenv
        .command()
        .args([
            "--platform",
            "windows",
            "--platform",
            "linux",
            "windows-and-linux",
        ])
        .assert()
        .success()
        .stdout(contains("windows version"));

    testenv
        .command()
        .args([
            "--platform",
            "linux",
            "--platform",
            "windows",
            "windows-and-linux",
        ])
        .assert()
        .success()
        .stdout(contains("linux version"));
}

#[test]
fn test_multiple_platform_command_search_not_found() {
    let testenv = TestEnv::new();
    testenv.add_os_entry(
        "windows",
        "windows-only",
        "this command only exists for Windows",
    );

    testenv
        .command()
        .args(["--platform", "macos", "--platform", "linux", "windows-only"])
        .assert()
        .stderr(contains("Page `windows-only` not found in cache."));
}

#[test]
<<<<<<< HEAD
fn test_macos_is_alias_for_osx() {
    let testenv = TestEnv::new();
    testenv.add_os_entry("osx", "maconly", "this command only exists on mac");

    testenv
        .command()
        .args(["--platform", "macos", "maconly"])
        .assert()
        .success();
    testenv
        .command()
        .args(["--platform", "osx", "maconly"])
        .assert()
        .success();

    testenv
        .command()
        .args(["--platform", "macos", "--list"])
        .assert()
        .stdout("maconly\n");

    testenv
        .command()
        .args(["--platform", "osx", "--list"])
        .assert()
        .stdout("maconly\n");
=======
fn test_common_platform_is_used_as_fallback() {
    let testenv = TestEnv::new();
    testenv.add_entry("in-common", "this command comes from common");

    // No platform specified
    testenv.command().args(["in-common"]).assert().success();

    // Platform specified
    testenv
        .command()
        .args(["--platform", "linux", "in-common"])
        .assert()
        .success();
>>>>>>> b9f116d6
}

#[test]
fn test_list_flag_rendering() {
    let testenv = TestEnv::new().write_custom_pages_config();

    testenv
        .command()
        .args(["--list"])
        .assert()
        .failure()
        .stderr(contains("Page cache not found. Please run `tldr --update`"));

    testenv.add_entry("foo", "");

    testenv
        .command()
        .args(["--list"])
        .assert()
        .success()
        .stdout("foo\n");

    testenv.add_entry("bar", "");
    testenv.add_entry("baz", "");
    testenv.add_entry("qux", "");
    testenv.add_page_entry("faz", "");
    testenv.add_page_entry("bar", "");
    testenv.add_page_entry("fiz", "");
    testenv.add_patch_entry("buz", "");

    testenv
        .command()
        .args(["--list"])
        .assert()
        .success()
        .stdout("bar\nbaz\nfaz\nfiz\nfoo\nqux\n");
}

#[test]
fn test_multi_platform_list_flag_rendering() {
    let testenv = TestEnv::new().write_custom_pages_config();

    testenv.add_entry("common", "");

    testenv
        .command()
        .args(["--list"])
        .assert()
        .success()
        .stdout("common\n");

    testenv
        .command()
        .args(["--platform", "linux", "--list"])
        .assert()
        .success()
        .stdout("common\n");

    testenv
        .command()
        .args(["--platform", "windows", "--list"])
        .assert()
        .success()
        .stdout("common\n");

    testenv.add_os_entry("linux", "rm", "");
    testenv.add_os_entry("linux", "ls", "");
    testenv.add_os_entry("windows", "del", "");
    testenv.add_os_entry("windows", "dir", "");
    testenv.add_os_entry("linux", "winux", "");
    testenv.add_os_entry("windows", "winux", "");

    // test `--list` for `--platform linux` by itself
    testenv
        .command()
        .args(["--platform", "linux", "--list"])
        .assert()
        .success()
        .stdout("common\nls\nrm\nwinux\n");

    // test `--list` for `--platform windows` by itself
    testenv
        .command()
        .args(["--platform", "windows", "--list"])
        .assert()
        .success()
        .stdout("common\ndel\ndir\nwinux\n");

    // test `--list` for `--platform linux --platform windows`
    testenv
        .command()
        .args(["--platform", "linux", "--platform", "windows", "--list"])
        .assert()
        .success()
        .stdout("common\ndel\ndir\nls\nrm\nwinux\n");

    // test `--list` for `--platform windows --platform linux`
    testenv
        .command()
        .args(["--platform", "linux", "--platform", "windows", "--list"])
        .assert()
        .success()
        .stdout("common\ndel\ndir\nls\nrm\nwinux\n");
}

#[cfg_attr(feature = "ignore-online-tests", ignore = "online test")]
#[test]
fn test_autoupdate_cache() {
    let testenv = TestEnv::new();

    // The first time, if automatic updates are disabled, the cache should not be found
    testenv
        .command()
        .args(["--list"])
        .assert()
        .failure()
        .stderr(contains("Page cache not found. Please run `tldr --update`"));

    let cache_file_path = testenv.cache_dir.path().join(TLDR_PAGES_DIR);

    testenv
        .append_to_config("updates.auto_update = true\nupdates.auto_update_interval_hours = 24\n");

    // Helper function that runs `tldr --list` and asserts that the cache is automatically updated
    // or not, depending on the value of `expected`.
    let check_cache_updated = |expected| {
        let assert = testenv.command().args(["--list"]).assert().success();
        let pred = contains("Successfully updated cache");
        if expected {
            assert.stderr(pred)
        } else {
            assert.stderr(pred.not())
        };
    };

    // The cache is updated the first time we run `tldr --list`
    check_cache_updated(true);

    // The cache is not updated with a subsequent call
    check_cache_updated(false);

    // We update the modification and access times such that they are about 23 hours from now.
    // auto-update interval is 24 hours, the cache should not be updated
    let new_mtime = SystemTime::now() - Duration::from_secs(82_800);
    filetime::set_file_mtime(&cache_file_path, new_mtime.into()).unwrap();
    check_cache_updated(false);

    // We update the modification and access times such that they are about 25 hours from now.
    // auto-update interval is 24 hours, the cache should be updated
    let new_mtime = SystemTime::now() - Duration::from_secs(90_000);
    filetime::set_file_mtime(&cache_file_path, new_mtime.into()).unwrap();
    check_cache_updated(true);

    // The cache is not updated with a subsequent call
    check_cache_updated(false);
}

/// End-end test to ensure .page.md files overwrite pages in cache_dir
#[test]
fn test_custom_page_overwrites() {
    let testenv = TestEnv::new().write_custom_pages_config();

    // Add file that should be ignored to the cache dir
    testenv.add_entry("inkscape-v2", "");
    // Add .page.md file to custom_pages_dir
    testenv.add_page_entry(
        "inkscape-v2",
        include_str!("cache/pages/common/inkscape-v2.md"),
    );

    // Load expected output
    let expected = include_str!("rendered/inkscape-default-no-color.expected");

    testenv
        .command()
        .args(["inkscape-v2", "--color", "never"])
        .assert()
        .success()
        .stdout(diff(expected));
}

/// End-End test to ensure that .patch.md files are appended to pages in the cache_dir
#[test]
fn test_custom_patch_appends_to_common() {
    let testenv = TestEnv::new()
        .install_default_cache()
        .install_default_custom_pages();

    // Load expected output
    let expected = include_str!("rendered/inkscape-patched-no-color.expected");

    testenv
        .command()
        .args(["inkscape-v2", "--color", "never"])
        .assert()
        .success()
        .stdout(diff(expected));
}

/// End-End test to ensure that .patch.md files are not appended to .page.md files in the custom_pages_dir
/// Maybe this interaction should change but I put this test here for the coverage
#[test]
fn test_custom_patch_does_not_append_to_custom() {
    let testenv = TestEnv::new()
        .install_default_cache()
        .install_default_custom_pages();

    // In addition to the page in the cache, add the same page as a custom page.
    testenv.add_page_entry(
        "inkscape-v2",
        include_str!("cache/pages/common/inkscape-v2.md"),
    );

    // Load expected output
    let expected = include_str!("rendered/inkscape-default-no-color.expected");

    testenv
        .command()
        .args(["inkscape-v2", "--color", "never"])
        .assert()
        .success()
        .stdout(diff(expected));
}

#[test]
#[cfg(target_os = "windows")]
fn test_pager_warning() {
    let testenv = TestEnv::new().install_default_cache();

    // Regular call should not show a "pager flag not available on windows" warning
    testenv
        .command()
        .args(["which"])
        .assert()
        .success()
        .stderr(contains("pager flag not available on Windows").not());

    // But it should be shown if the pager flag is true
    testenv
        .command()
        .args(["--pager", "which"])
        .assert()
        .success()
        .stderr(contains("pager flag not available on Windows"));
}

/// Ensure that page lookup is case insensitive, so a page lookup for `eyed3`
/// and `eyeD3` should return the same page.
#[test]
fn test_lowercased_page_lookup() {
    let testenv = TestEnv::new();

    // Lookup `eyed3`, initially fails
    testenv.command().args(["eyed3"]).assert().failure();

    // Add entry
    testenv.add_entry("eyed3", "contents");

    // Lookup `eyed3` again
    testenv.command().args(["eyed3"]).assert().success();

    // Lookup `eyeD3`, should succeed as well
    testenv.command().args(["eyeD3"]).assert().success();
}

/// Regression test for #219: It should be possible to combine `--raw` and `-f`.
#[test]
fn test_raw_render_file() {
    let testenv = TestEnv::new().install_default_cache();

    let path = testenv
        .cache_dir
        .path()
        .join(TLDR_PAGES_DIR)
        .join("pages/common/inkscape-v1.md");
    let mut args = vec!["--color", "never", "-f", &path.to_str().unwrap()];

    // Default render
    testenv
        .command()
        .args(&args)
        .assert()
        .success()
        .stdout(diff(include_str!(
            "rendered/inkscape-default-no-color.expected"
        )));

    // Raw render
    args.push("--raw");
    testenv
        .command()
        .args(&args)
        .assert()
        .success()
        .stdout(diff(include_str!("cache/pages/common/inkscape-v1.md")));
}<|MERGE_RESOLUTION|>--- conflicted
+++ resolved
@@ -653,7 +653,6 @@
 }
 
 #[test]
-<<<<<<< HEAD
 fn test_macos_is_alias_for_osx() {
     let testenv = TestEnv::new();
     testenv.add_os_entry("osx", "maconly", "this command only exists on mac");
@@ -674,13 +673,13 @@
         .args(["--platform", "macos", "--list"])
         .assert()
         .stdout("maconly\n");
-
     testenv
         .command()
         .args(["--platform", "osx", "--list"])
         .assert()
         .stdout("maconly\n");
-=======
+}
+
 fn test_common_platform_is_used_as_fallback() {
     let testenv = TestEnv::new();
     testenv.add_entry("in-common", "this command comes from common");
@@ -694,7 +693,6 @@
         .args(["--platform", "linux", "in-common"])
         .assert()
         .success();
->>>>>>> b9f116d6
 }
 
 #[test]
